(*
   Generic pool of reusable connections.
   See mli file.
*)

open Printf
open Lwt

module type Connection = sig
  type conn
  val create_connection : unit -> conn Lwt.t
  val close_connection : conn -> unit Lwt.t
  val is_reusable : conn -> bool Lwt.t
end

module type S = sig
  type connection_pool
  type conn
  val create_pool : capacity:int -> max_live_conn:int -> connection_pool
  val with_connection : connection_pool -> (conn -> 'a Lwt.t) -> 'a Lwt.t
end

module Make (C : Connection) = struct
  type conn = C.conn

  type connection_pool = {
    (* Queue of reusable connections *)
    queue : (conn * bool ref) Queue.t;
      (* the boolean indicates whether the connection is live,
         consistently with the live connection counter
         (and not necessarily with the actual state of the connection
         because of possibility of exceptions and double-closing). *)
    queue_capacity : int;

    (* System for limiting the number of simultaneous connections *)
    max_live_conn : int;
      (* maximum number of live (= open) connections *)
    live_conn : int ref;
      (* counter of live connections *)
    conn_possible : unit Lwt_condition.t;
      (* used to wake up a thread when a new connection can be obtained
         either by reusing one from the queue or by creating a new one. *)
  }

  let create_pool ~capacity ~max_live_conn =
    if capacity <= 0 then
      invalid_arg "Pool.Make().create_pool: capacity must be positive"
    else if capacity > max_live_conn then
      invalid_arg "Pool.Make().create_pool: \
                     pool capacity may not be greater than the maximum number \
                     of simultaneous connections"
    else {
      queue = Queue.create ();
      queue_capacity = capacity;
      max_live_conn;
      live_conn = ref 0;
      conn_possible = Lwt_condition.create ();
    }

  let create_connection p =
    incr p.live_conn;
    assert (!(p.live_conn) <= p.max_live_conn);
    (catch
       C.create_connection
       (fun e ->
          decr p.live_conn;
          assert (!(p.live_conn) >= 0);
<<<<<<< HEAD
          Util_exn.reraise e
=======
          Trax.raise __LOC__ e
>>>>>>> cebe8daa
       )
    ) >>= fun conn ->
    return (conn, ref true)

  let rec get_connection p =
    try return (Queue.take p.queue)
    with Queue.Empty ->
      if !(p.live_conn) >= p.max_live_conn then
        Lwt_condition.wait p.conn_possible >>= fun () ->
        get_connection p
      else
        create_connection p

  let close_connection p (connection, is_live) =
    Lwt.finalize
      (fun () -> C.close_connection connection)
      (fun () ->
         if !is_live then (
           (* avoid double counting *)
           decr p.live_conn;
           is_live := false;
         );
         assert (!(p.live_conn) >= 0);
         if !(p.live_conn) < p.max_live_conn then (
           (* Wake up one of the waiting threads *)
           Lwt_condition.signal p.conn_possible ()
         );
         return ()
      )

  let recycle_connection p connection =
    Queue.add connection p.queue;
    Lwt_condition.signal p.conn_possible ()

  let with_connection p f =
    get_connection p >>= fun ((conn, is_live) as connection) ->

    let save_or_close_connection () =
      C.is_reusable conn >>= function
      | false -> close_connection p connection
      | true ->
          if Queue.length p.queue < p.queue_capacity then (
            recycle_connection p connection;
            return ()
          )
          else
            close_connection p connection
    in

    catch
      (fun () ->
        f conn >>= fun result ->
        save_or_close_connection () >>= fun () ->
        return result
      )
      (fun e ->
        save_or_close_connection () >>= fun () ->
        Trax.raise __LOC__ e
      )
end

module Simple = Make (struct
  type conn = unit
  let create_connection () = return ()
  let close_connection () = return ()
  let is_reusable () = return true
end)

let create_throttler n =
  let pool = Simple.create_pool ~capacity:n ~max_live_conn:n in
  fun f -> Simple.with_connection pool f

module Test = struct
  let test_connection_pool () =
    let module Connection =
      struct
        type conn = int ref * bool ref
        let create_connection () = return (ref 0, ref true)
        let close_connection _ = return ()
        let is_reusable (_, reusable) = return !reusable
      end
    in
    let module Connection_pool = Make(Connection) in
    let pool = Connection_pool.create_pool ~capacity:3 ~max_live_conn:5 in
    let t =
      let use_connection () =
        Connection_pool.with_connection pool (fun (count, _) ->
          incr count;
          Lwt_unix.sleep 0.25 >>= fun () ->
          return count
        )
      in
      let ignore_count = use_connection () >>= fun _ -> return () in
      join [ignore_count; ignore_count; ignore_count] >>= fun () ->
      (* That should hit the connection capacity, so now we're reusing a
         connection *)
      use_connection () >>= fun count ->
      assert (!count = 2);

      let break_connection () =
        Connection_pool.with_connection pool (fun (_, reusable) ->
          reusable := false;
          Lwt_unix.sleep 0.25 >>= fun () ->
          return ()
        )
      in
      join [break_connection (); break_connection (); break_connection ()]
      >>= fun () ->
      (* All those non-reusable connections should be cleared out, so if we
         use one now, it'll be a new connection *)
      use_connection () >>= fun count ->
      return (!count = 1)
    in
    Lwt_main.run t

  (* Goals of this test:
     - make sure it terminates
     - make sure a close_connection that raises an exception doesn't
       bring the connection counter to a negative value
  *)
  let test_broken_connection_pools () =
    let module Connection =
      struct
        type conn = unit
        let create_connection () = Lwt_unix.sleep 0.01
        let close_connection () = Lwt_unix.sleep 0.01 >>= fun () -> raise Exit
        let is_reusable () = Lwt_unix.sleep 0.01 >>= fun () -> return true
      end
    in
    let module Connection_pool = Make(Connection) in
    let pool = Connection_pool.create_pool ~capacity:1 ~max_live_conn:3 in
    let job =
      (* In debug mode (Log.level := `Debug), this prints something like
         +++--++--++--++--++----
      *)
      Lwt_list.iter_p (fun () ->
        catch
          (fun () ->
             Connection_pool.with_connection pool (fun () ->
               (*if !Log.level = `Debug then printf "+%!";*)
               Lwt_unix.sleep 0.05 >>= fun () ->
               (*if !Log.level = `Debug then printf "-%!";*)
               return ()
             )
          )
          (fun e ->
             match Trax.unwrap e with
             | Exit -> return ()
             | e -> Trax.raise __LOC__ e
          )
    ) [ (); (); (); (); (); (); (); (); (); (); (); ]
    in
    Lwt_main.run job;

    (* Check that we don't hang when max_live_conn = capacity *)
    let pool2 = Connection_pool.create_pool ~capacity:1 ~max_live_conn:1 in
    let job2 =
      Lwt_list.iter_p (fun () ->
        catch
          (fun () ->
             Connection_pool.with_connection pool2 (fun () ->
               Lwt_unix.sleep 0.05
             )
          )
          (fun e ->
             match Trax.unwrap e with
             | Exit -> return ()
             | _ -> Trax.raise __LOC__ e)
      ) [ (); (); (); (); ]
    in
    Lwt_main.run job2;

    true

  let tests = [
    "test_connection_pool", test_connection_pool;
    "test_broken_connection_pools", test_broken_connection_pools;
  ]
end

let tests = Test.tests<|MERGE_RESOLUTION|>--- conflicted
+++ resolved
@@ -65,11 +65,7 @@
        (fun e ->
           decr p.live_conn;
           assert (!(p.live_conn) >= 0);
-<<<<<<< HEAD
-          Util_exn.reraise e
-=======
           Trax.raise __LOC__ e
->>>>>>> cebe8daa
        )
     ) >>= fun conn ->
     return (conn, ref true)
